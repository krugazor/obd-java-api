package com.github.pires.obd.commands.control;

import com.github.pires.obd.commands.PersistentCommand;
import com.github.pires.obd.enums.AvailableCommandNames;

<<<<<<< HEAD
import javax.xml.bind.DatatypeConverter;

/**
 * <p>VinCommand class.</p>
 *
 * @author pires
 * @version $Id: $Id
 */
=======
>>>>>>> 90ba201c
public class VinCommand extends PersistentCommand {

    String vin = "";

    /**
     * Default ctor.
     */
    public VinCommand() {
        super("09 02");
    }

    /**
     * Copy ctor.
     *
     * @param other a {@link com.github.pires.obd.commands.control.VinCommand} object.
     */
    public VinCommand(VinCommand other) {
        super(other);
    }

    /** {@inheritDoc} */
    @Override
    protected void performCalculations() {
        final String result = getResult();
        String workingData;
        if (result.contains(":")) {//CAN(ISO-15765) protocol.
            workingData = result.replaceAll(".:", "").substring(9);//9 is xxx490201, xxx is bytes of information to follow.
        } else {//ISO9141-2, KWP2000 Fast and KWP2000 5Kbps (ISO15031) protocols.
            workingData = result.replaceAll("49020.", "");
        }
        String hexToString = convertHexToString(workingData);
        vin = hexToString.replaceAll("[\u0000-\u001f]", "");
    }

    /** {@inheritDoc} */
    @Override
    public String getFormattedResult() {
        return String.valueOf(vin);
    }

    /** {@inheritDoc} */
    @Override
    public String getName() {
        return AvailableCommandNames.VIN.getValue();
    }

    /** {@inheritDoc} */
    @Override
    public String getCalculatedResult() {
        return String.valueOf(vin);
    }

    /** {@inheritDoc} */
    @Override
    protected void fillBuffer() {
    }

    public String convertHexToString(String hex) {
        StringBuilder sb = new StringBuilder();
        //49204c6f7665204a617661 split into two characters 49, 20, 4c...
        for (int i = 0; i < hex.length() - 1; i += 2) {

            //grab the hex in pairs
            String output = hex.substring(i, (i + 2));
            //convert hex to decimal
            int decimal = Integer.parseInt(output, 16);
            //convert the decimal to character
            sb.append((char) decimal);
        }
        return sb.toString();
    }
}

<|MERGE_RESOLUTION|>--- conflicted
+++ resolved
@@ -3,17 +3,6 @@
 import com.github.pires.obd.commands.PersistentCommand;
 import com.github.pires.obd.enums.AvailableCommandNames;
 
-<<<<<<< HEAD
-import javax.xml.bind.DatatypeConverter;
-
-/**
- * <p>VinCommand class.</p>
- *
- * @author pires
- * @version $Id: $Id
- */
-=======
->>>>>>> 90ba201c
 public class VinCommand extends PersistentCommand {
 
     String vin = "";
@@ -34,7 +23,9 @@
         super(other);
     }
 
-    /** {@inheritDoc} */
+    /**
+     * {@inheritDoc}
+     */
     @Override
     protected void performCalculations() {
         final String result = getResult();
@@ -48,25 +39,33 @@
         vin = hexToString.replaceAll("[\u0000-\u001f]", "");
     }
 
-    /** {@inheritDoc} */
+    /**
+     * {@inheritDoc}
+     */
     @Override
     public String getFormattedResult() {
         return String.valueOf(vin);
     }
 
-    /** {@inheritDoc} */
+    /**
+     * {@inheritDoc}
+     */
     @Override
     public String getName() {
         return AvailableCommandNames.VIN.getValue();
     }
 
-    /** {@inheritDoc} */
+    /**
+     * {@inheritDoc}
+     */
     @Override
     public String getCalculatedResult() {
         return String.valueOf(vin);
     }
 
-    /** {@inheritDoc} */
+    /**
+     * {@inheritDoc}
+     */
     @Override
     protected void fillBuffer() {
     }
